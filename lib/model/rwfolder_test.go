// Copyright (C) 2014 The Syncthing Authors.
//
// This Source Code Form is subject to the terms of the Mozilla Public
// License, v. 2.0. If a copy of the MPL was not distributed with this file,
// You can obtain one at http://mozilla.org/MPL/2.0/.

package model

import (
	"os"
	"path/filepath"
	"testing"
	"time"

	"github.com/syncthing/protocol"
	"github.com/syncthing/syncthing/lib/scanner"
	"github.com/syncthing/syncthing/lib/sync"
)

func init() {
	// We do this to make sure that the temp file required for the tests does
	// not get removed during the tests.
	future := time.Now().Add(time.Hour)
	err := os.Chtimes(filepath.Join("testdata", defTempNamer.TempName("file")), future, future)
	if err != nil {
		panic(err)
	}
}

var blocks = []protocol.BlockInfo{
	{Hash: []uint8{0xfa, 0x43, 0x23, 0x9b, 0xce, 0xe7, 0xb9, 0x7c, 0xa6, 0x2f, 0x0, 0x7c, 0xc6, 0x84, 0x87, 0x56, 0xa, 0x39, 0xe1, 0x9f, 0x74, 0xf3, 0xdd, 0xe7, 0x48, 0x6d, 0xb3, 0xf9, 0x8d, 0xf8, 0xe4, 0x71}}, // Zero'ed out block
	{Offset: 0, Size: 0x20000, Hash: []uint8{0x7e, 0xad, 0xbc, 0x36, 0xae, 0xbb, 0xcf, 0x74, 0x43, 0xe2, 0x7a, 0x5a, 0x4b, 0xb8, 0x5b, 0xce, 0xe6, 0x9e, 0x1e, 0x10, 0xf9, 0x8a, 0xbc, 0x77, 0x95, 0x2, 0x29, 0x60, 0x9e, 0x96, 0xae, 0x6c}},
	{Offset: 131072, Size: 0x20000, Hash: []uint8{0x3c, 0xc4, 0x20, 0xf4, 0xb, 0x2e, 0xcb, 0xb9, 0x5d, 0xce, 0x34, 0xa8, 0xc3, 0x92, 0xea, 0xf3, 0xda, 0x88, 0x33, 0xee, 0x7a, 0xb6, 0xe, 0xf1, 0x82, 0x5e, 0xb0, 0xa9, 0x26, 0xa9, 0xc0, 0xef}},
	{Offset: 262144, Size: 0x20000, Hash: []uint8{0x76, 0xa8, 0xc, 0x69, 0xd7, 0x5c, 0x52, 0xfd, 0xdf, 0x55, 0xef, 0x44, 0xc1, 0xd6, 0x25, 0x48, 0x4d, 0x98, 0x48, 0x4d, 0xaa, 0x50, 0xf6, 0x6b, 0x32, 0x47, 0x55, 0x81, 0x6b, 0xed, 0xee, 0xfb}},
	{Offset: 393216, Size: 0x20000, Hash: []uint8{0x44, 0x1e, 0xa4, 0xf2, 0x8d, 0x1f, 0xc3, 0x1b, 0x9d, 0xa5, 0x18, 0x5e, 0x59, 0x1b, 0xd8, 0x5c, 0xba, 0x7d, 0xb9, 0x8d, 0x70, 0x11, 0x5c, 0xea, 0xa1, 0x57, 0x4d, 0xcb, 0x3c, 0x5b, 0xf8, 0x6c}},
	{Offset: 524288, Size: 0x20000, Hash: []uint8{0x8, 0x40, 0xd0, 0x5e, 0x80, 0x0, 0x0, 0x7c, 0x8b, 0xb3, 0x8b, 0xf7, 0x7b, 0x23, 0x26, 0x28, 0xab, 0xda, 0xcf, 0x86, 0x8f, 0xc2, 0x8a, 0x39, 0xc6, 0xe6, 0x69, 0x59, 0x97, 0xb6, 0x1a, 0x43}},
	{Offset: 655360, Size: 0x20000, Hash: []uint8{0x38, 0x8e, 0x44, 0xcb, 0x30, 0xd8, 0x90, 0xf, 0xce, 0x7, 0x4b, 0x58, 0x86, 0xde, 0xce, 0x59, 0xa2, 0x46, 0xd2, 0xf9, 0xba, 0xaf, 0x35, 0x87, 0x38, 0xdf, 0xd2, 0xd, 0xf9, 0x45, 0xed, 0x91}},
	{Offset: 786432, Size: 0x20000, Hash: []uint8{0x32, 0x28, 0xcd, 0xf, 0x37, 0x21, 0xe5, 0xd4, 0x1e, 0x58, 0x87, 0x73, 0x8e, 0x36, 0xdf, 0xb2, 0x70, 0x78, 0x56, 0xc3, 0x42, 0xff, 0xf7, 0x8f, 0x37, 0x95, 0x0, 0x26, 0xa, 0xac, 0x54, 0x72}},
	{Offset: 917504, Size: 0x20000, Hash: []uint8{0x96, 0x6b, 0x15, 0x6b, 0xc4, 0xf, 0x19, 0x18, 0xca, 0xbb, 0x5f, 0xd6, 0xbb, 0xa2, 0xc6, 0x2a, 0xac, 0xbb, 0x8a, 0xb9, 0xce, 0xec, 0x4c, 0xdb, 0x78, 0xec, 0x57, 0x5d, 0x33, 0xf9, 0x8e, 0xaf}},
}

var folders = []string{"default"}

// Layout of the files: (indexes from the above array)
// 12345678 - Required file
// 02005008 - Existing file (currently in the index)
// 02340070 - Temp file on the disk

func TestHandleFile(t *testing.T) {
	// After the diff between required and existing we should:
	// Copy: 2, 5, 8
	// Pull: 1, 3, 4, 6, 7

	// Create existing file
	existingFile := protocol.FileInfo{
		Name:     "filex",
		Flags:    0,
		Modified: 0,
		Blocks: []protocol.BlockInfo{
			blocks[0], blocks[2], blocks[0], blocks[0],
			blocks[5], blocks[0], blocks[0], blocks[8],
		},
	}

	// Create target file
	requiredFile := existingFile
	requiredFile.Blocks = blocks[1:]

	db, cleanup := tempDB()
	defer cleanup()

	m := NewModel(defaultConfig, protocol.LocalDeviceID, "device", "syncthing", "dev", db)
	m.AddFolder(defaultFolderConfig)
	// Update index
	m.updateLocals("default", []protocol.FileInfo{existingFile})

	p := rwFolder{
		folder:    "default",
		dir:       "testdata",
		model:     m,
		errors:    make(map[string]string),
		errorsMut: sync.NewMutex(),
	}

	copyChan := make(chan copyBlocksState, 1)

	p.handleFile(requiredFile, copyChan, nil)

	// Receive the results
	toCopy := <-copyChan

	if len(toCopy.blocks) != 8 {
		t.Errorf("Unexpected count of copy blocks: %d != 8", len(toCopy.blocks))
	}

	for i, block := range toCopy.blocks {
		if string(block.Hash) != string(blocks[i+1].Hash) {
			t.Errorf("Block mismatch: %s != %s", block.String(), blocks[i+1].String())
		}
	}
}

func TestHandleFileWithTemp(t *testing.T) {
	// After diff between required and existing we should:
	// Copy: 2, 5, 8
	// Pull: 1, 3, 4, 6, 7

	// After dropping out blocks already on the temp file we should:
	// Copy: 5, 8
	// Pull: 1, 6

	// Create existing file
	existingFile := protocol.FileInfo{
		Name:     "file",
		Flags:    0,
		Modified: 0,
		Blocks: []protocol.BlockInfo{
			blocks[0], blocks[2], blocks[0], blocks[0],
			blocks[5], blocks[0], blocks[0], blocks[8],
		},
	}

	// Create target file
	requiredFile := existingFile
	requiredFile.Blocks = blocks[1:]

	db, cleanup := tempDB()
	defer cleanup()

	m := NewModel(defaultConfig, protocol.LocalDeviceID, "device", "syncthing", "dev", db)
	m.AddFolder(defaultFolderConfig)
	// Update index
	m.updateLocals("default", []protocol.FileInfo{existingFile})

	p := rwFolder{
		folder:    "default",
		dir:       "testdata",
		model:     m,
		errors:    make(map[string]string),
		errorsMut: sync.NewMutex(),
	}

	copyChan := make(chan copyBlocksState, 1)

	p.handleFile(requiredFile, copyChan, nil)

	// Receive the results
	toCopy := <-copyChan

	if len(toCopy.blocks) != 4 {
		t.Errorf("Unexpected count of copy blocks: %d != 4", len(toCopy.blocks))
	}

	for i, eq := range []int{1, 5, 6, 8} {
		if string(toCopy.blocks[i].Hash) != string(blocks[eq].Hash) {
			t.Errorf("Block mismatch: %s != %s", toCopy.blocks[i].String(), blocks[eq].String())
		}
	}
}

func TestCopierFinder(t *testing.T) {
	// After diff between required and existing we should:
	// Copy: 1, 2, 3, 4, 6, 7, 8
	// Since there is no existing file, nor a temp file

	// After dropping out blocks found locally:
	// Pull: 1, 5, 6, 8

	tempFile := filepath.Join("testdata", defTempNamer.TempName("file2"))
	err := os.Remove(tempFile)
	if err != nil && !os.IsNotExist(err) {
		t.Error(err)
	}

	// Create existing file
	existingFile := protocol.FileInfo{
		Name:     defTempNamer.TempName("file"),
		Flags:    0,
		Modified: 0,
		Blocks: []protocol.BlockInfo{
			blocks[0], blocks[2], blocks[3], blocks[4],
			blocks[0], blocks[0], blocks[7], blocks[0],
		},
	}

	// Create target file
	requiredFile := existingFile
	requiredFile.Blocks = blocks[1:]
	requiredFile.Name = "file2"

	db, cleanup := tempDB()
	defer cleanup()

	m := NewModel(defaultConfig, protocol.LocalDeviceID, "device", "syncthing", "dev", db)
	m.AddFolder(defaultFolderConfig)
	// Update index
	m.updateLocals("default", []protocol.FileInfo{existingFile})

	iterFn := func(folder, file string, index int) bool {
		return true
	}

	// Verify that the blocks we say exist on file, really exist in the db.
	for _, idx := range []int{2, 3, 4, 7} {
<<<<<<< HEAD
		if m.IterateBlocks(blocks[idx].Hash, iterFn) == false {
=======
		if m.finder.Iterate(folders, blocks[idx].Hash, iterFn) == false {
>>>>>>> 8d421a62
			t.Error("Didn't find block")
		}
	}

	p := rwFolder{
		folder:    "default",
		dir:       "testdata",
		model:     m,
		errors:    make(map[string]string),
		errorsMut: sync.NewMutex(),
	}

	copyChan := make(chan copyBlocksState)
	pullChan := make(chan pullBlockState, 4)
	finisherChan := make(chan *sharedPullerState, 1)

	// Run a single fetcher routine
	go p.copierRoutine(copyChan, pullChan, finisherChan)

	p.handleFile(requiredFile, copyChan, finisherChan)

	pulls := []pullBlockState{<-pullChan, <-pullChan, <-pullChan, <-pullChan}
	finish := <-finisherChan

	select {
	case <-pullChan:
		t.Fatal("Finisher channel has data to be read")
	case <-finisherChan:
		t.Fatal("Finisher channel has data to be read")
	default:
	}

	// Verify that the right blocks went into the pull list
	for i, eq := range []int{1, 5, 6, 8} {
		if string(pulls[i].block.Hash) != string(blocks[eq].Hash) {
			t.Errorf("Block %d mismatch: %s != %s", eq, pulls[i].block.String(), blocks[eq].String())
		}
		if string(finish.file.Blocks[eq-1].Hash) != string(blocks[eq].Hash) {
			t.Errorf("Block %d mismatch: %s != %s", eq, finish.file.Blocks[eq-1].String(), blocks[eq].String())
		}
	}

	// Verify that the fetched blocks have actually been written to the temp file
	blks, err := scanner.HashFile(tempFile, protocol.BlockSize, 0, nil)
	if err != nil {
		t.Log(err)
	}

	for _, eq := range []int{2, 3, 4, 7} {
		if string(blks[eq-1].Hash) != string(blocks[eq].Hash) {
			t.Errorf("Block %d mismatch: %s != %s", eq, blks[eq-1].String(), blocks[eq].String())
		}
	}
	finish.fd.Close()

	os.Remove(tempFile)
}

// Test that updating a file removes it's old blocks from the blockmap
func TestCopierCleanup(t *testing.T) {
	iterFn := func(folder, file string, index int) bool {
		return true
	}

	db, cleanup := tempDB()
	defer cleanup()

	m := NewModel(defaultConfig, protocol.LocalDeviceID, "device", "syncthing", "dev", db)
	m.AddFolder(defaultFolderConfig)

	// Create a file
	file := protocol.FileInfo{
		Name:     "test",
		Flags:    0,
		Modified: 0,
		Blocks:   []protocol.BlockInfo{blocks[0]},
	}

	// Add file to index
	m.updateLocals("default", []protocol.FileInfo{file})

<<<<<<< HEAD
	if !m.IterateBlocks(blocks[0].Hash, iterFn) {
=======
	if !m.finder.Iterate(folders, blocks[0].Hash, iterFn) {
>>>>>>> 8d421a62
		t.Error("Expected block not found")
	}

	file.Blocks = []protocol.BlockInfo{blocks[1]}
	file.Version = file.Version.Update(protocol.LocalDeviceID.Short())
	// Update index (removing old blocks)
	m.updateLocals("default", []protocol.FileInfo{file})

<<<<<<< HEAD
	if m.IterateBlocks(blocks[0].Hash, iterFn) {
		t.Error("Unexpected block found")
	}

	if !m.IterateBlocks(blocks[1].Hash, iterFn) {
=======
	if m.finder.Iterate(folders, blocks[0].Hash, iterFn) {
		t.Error("Unexpected block found")
	}

	if !m.finder.Iterate(folders, blocks[1].Hash, iterFn) {
>>>>>>> 8d421a62
		t.Error("Expected block not found")
	}

	file.Blocks = []protocol.BlockInfo{blocks[0]}
	file.Version = file.Version.Update(protocol.LocalDeviceID.Short())
	// Update index (removing old blocks)
	m.updateLocals("default", []protocol.FileInfo{file})

<<<<<<< HEAD
	if !m.IterateBlocks(blocks[0].Hash, iterFn) {
		t.Error("Unexpected block found")
	}

	if m.IterateBlocks(blocks[1].Hash, iterFn) {
=======
	if !m.finder.Iterate(folders, blocks[0].Hash, iterFn) {
		t.Error("Unexpected block found")
	}

	if m.finder.Iterate(folders, blocks[1].Hash, iterFn) {
>>>>>>> 8d421a62
		t.Error("Expected block not found")
	}
}

// Make sure that the copier routine hashes the content when asked, and pulls
// if it fails to find the block.
func TestLastResortPulling(t *testing.T) {
	db, cleanup := tempDB()
	defer cleanup()

	m := NewModel(defaultConfig, protocol.LocalDeviceID, "device", "syncthing", "dev", db)
	m.AddFolder(defaultFolderConfig)

	// Add a file to index (with the incorrect block representation, as content
	// doesn't actually match the block list)
	file := protocol.FileInfo{
		Name:     "empty",
		Flags:    0,
		Modified: 0,
		Blocks:   []protocol.BlockInfo{blocks[0]},
	}
	m.updateLocals("default", []protocol.FileInfo{file})

	// Pretend that we are handling a new file of the same content but
	// with a different name (causing to copy that particular block)
	file.Name = "newfile"

	iterFn := func(folder, file string, index int) bool {
		return true
	}

	// Check that that particular block is there
<<<<<<< HEAD
	if !m.IterateBlocks(blocks[0].Hash, iterFn) {
=======
	if !m.finder.Iterate(folders, blocks[0].Hash, iterFn) {
>>>>>>> 8d421a62
		t.Error("Expected block not found")
	}

	p := rwFolder{
		folder:    "default",
		dir:       "testdata",
		model:     m,
		errors:    make(map[string]string),
		errorsMut: sync.NewMutex(),
	}

	copyChan := make(chan copyBlocksState)
	pullChan := make(chan pullBlockState, 1)
	finisherChan := make(chan *sharedPullerState, 1)

	// Run a single copier routine
	go p.copierRoutine(copyChan, pullChan, finisherChan)

	p.handleFile(file, copyChan, finisherChan)

	// Copier should hash empty file, realise that the region it has read
	// doesn't match the hash which was advertised by the block map, fix it
	// and ask to pull the block.
	<-pullChan

	// Verify that it did fix the incorrect hash.
<<<<<<< HEAD
	if m.IterateBlocks(blocks[0].Hash, iterFn) {
		t.Error("Found unexpected block")
	}

	if !m.IterateBlocks(scanner.SHA256OfNothing, iterFn) {
=======
	if m.finder.Iterate(folders, blocks[0].Hash, iterFn) {
		t.Error("Found unexpected block")
	}

	if !m.finder.Iterate(folders, scanner.SHA256OfNothing, iterFn) {
>>>>>>> 8d421a62
		t.Error("Expected block not found")
	}

	(<-finisherChan).fd.Close()
	os.Remove(filepath.Join("testdata", defTempNamer.TempName("newfile")))
}

func TestDeregisterOnFailInCopy(t *testing.T) {
	file := protocol.FileInfo{
		Name:     "filex",
		Flags:    0,
		Modified: 0,
		Blocks: []protocol.BlockInfo{
			blocks[0], blocks[2], blocks[0], blocks[0],
			blocks[5], blocks[0], blocks[0], blocks[8],
		},
	}
	defer os.Remove("testdata/" + defTempNamer.TempName("filex"))

	db, cleanup := tempDB()
	defer cleanup()

	m := NewModel(defaultConfig, protocol.LocalDeviceID, "device", "syncthing", "dev", db)
	m.AddFolder(defaultFolderConfig)

	emitter := NewProgressEmitter(defaultConfig)
	go emitter.Serve()

	p := rwFolder{
		folder:          "default",
		dir:             "testdata",
		model:           m,
		queue:           newJobQueue(),
		progressEmitter: emitter,
		errors:          make(map[string]string),
		errorsMut:       sync.NewMutex(),
	}

	// queue.Done should be called by the finisher routine
	p.queue.Push("filex", 0, 0)
	p.queue.Pop()

	if len(p.queue.progress) != 1 {
		t.Fatal("Expected file in progress")
	}

	copyChan := make(chan copyBlocksState)
	pullChan := make(chan pullBlockState)
	finisherBufferChan := make(chan *sharedPullerState)
	finisherChan := make(chan *sharedPullerState)

	go p.copierRoutine(copyChan, pullChan, finisherBufferChan)
	go p.finisherRoutine(finisherChan)

	p.handleFile(file, copyChan, finisherChan)

	// Receive a block at puller, to indicate that at least a single copier
	// loop has been performed.
	toPull := <-pullChan
	// Wait until copier is trying to pass something down to the puller again
	time.Sleep(100 * time.Millisecond)
	// Close the file
	toPull.sharedPullerState.fail("test", os.ErrNotExist)
	// Unblock copier
	<-pullChan

	select {
	case state := <-finisherBufferChan:
		// At this point the file should still be registered with both the job
		// queue, and the progress emitter. Verify this.
		if len(p.progressEmitter.registry) != 1 || len(p.queue.progress) != 1 || len(p.queue.queued) != 0 {
			t.Fatal("Could not find file")
		}

		// Pass the file down the real finisher, and give it time to consume
		finisherChan <- state
		time.Sleep(100 * time.Millisecond)

		if state.fd != nil {
			t.Fatal("File not closed?")
		}

		if len(p.progressEmitter.registry) != 0 || len(p.queue.progress) != 0 || len(p.queue.queued) != 0 {
			t.Fatal("Still registered", len(p.progressEmitter.registry), len(p.queue.progress), len(p.queue.queued))
		}

		// Doing it again should have no effect
		finisherChan <- state
		time.Sleep(100 * time.Millisecond)

		if len(p.progressEmitter.registry) != 0 || len(p.queue.progress) != 0 || len(p.queue.queued) != 0 {
			t.Fatal("Still registered")
		}
	case <-time.After(time.Second):
		t.Fatal("Didn't get anything to the finisher")
	}
}

func TestDeregisterOnFailInPull(t *testing.T) {
	file := protocol.FileInfo{
		Name:     "filex",
		Flags:    0,
		Modified: 0,
		Blocks: []protocol.BlockInfo{
			blocks[0], blocks[2], blocks[0], blocks[0],
			blocks[5], blocks[0], blocks[0], blocks[8],
		},
	}
	defer os.Remove("testdata/" + defTempNamer.TempName("filex"))

	db, cleanup := tempDB()
	defer cleanup()

	m := NewModel(defaultConfig, protocol.LocalDeviceID, "device", "syncthing", "dev", db)
	m.AddFolder(defaultFolderConfig)

	emitter := NewProgressEmitter(defaultConfig)
	go emitter.Serve()

	p := rwFolder{
		folder:          "default",
		dir:             "testdata",
		model:           m,
		queue:           newJobQueue(),
		progressEmitter: emitter,
		errors:          make(map[string]string),
		errorsMut:       sync.NewMutex(),
	}

	// queue.Done should be called by the finisher routine
	p.queue.Push("filex", 0, 0)
	p.queue.Pop()

	if len(p.queue.progress) != 1 {
		t.Fatal("Expected file in progress")
	}

	copyChan := make(chan copyBlocksState)
	pullChan := make(chan pullBlockState)
	finisherBufferChan := make(chan *sharedPullerState)
	finisherChan := make(chan *sharedPullerState)

	go p.copierRoutine(copyChan, pullChan, finisherBufferChan)
	go p.pullerRoutine(pullChan, finisherBufferChan)
	go p.finisherRoutine(finisherChan)

	p.handleFile(file, copyChan, finisherChan)

	// Receove at finisher, we shoud error out as puller has nowhere to pull
	// from.
	select {
	case state := <-finisherBufferChan:
		// At this point the file should still be registered with both the job
		// queue, and the progress emitter. Verify this.
		if len(p.progressEmitter.registry) != 1 || len(p.queue.progress) != 1 || len(p.queue.queued) != 0 {
			t.Fatal("Could not find file")
		}

		// Pass the file down the real finisher, and give it time to consume
		finisherChan <- state
		time.Sleep(100 * time.Millisecond)

		if state.fd != nil {
			t.Fatal("File not closed?")
		}

		if len(p.progressEmitter.registry) != 0 || len(p.queue.progress) != 0 || len(p.queue.queued) != 0 {
			t.Fatal("Still registered", len(p.progressEmitter.registry), len(p.queue.progress), len(p.queue.queued))
		}

		// Doing it again should have no effect
		finisherChan <- state
		time.Sleep(100 * time.Millisecond)

		if len(p.progressEmitter.registry) != 0 || len(p.queue.progress) != 0 || len(p.queue.queued) != 0 {
			t.Fatal("Still registered")
		}
	case <-time.After(time.Second):
		t.Fatal("Didn't get anything to the finisher")
	}
}<|MERGE_RESOLUTION|>--- conflicted
+++ resolved
@@ -202,11 +202,7 @@
 
 	// Verify that the blocks we say exist on file, really exist in the db.
 	for _, idx := range []int{2, 3, 4, 7} {
-<<<<<<< HEAD
 		if m.IterateBlocks(blocks[idx].Hash, iterFn) == false {
-=======
-		if m.finder.Iterate(folders, blocks[idx].Hash, iterFn) == false {
->>>>>>> 8d421a62
 			t.Error("Didn't find block")
 		}
 	}
@@ -288,11 +284,7 @@
 	// Add file to index
 	m.updateLocals("default", []protocol.FileInfo{file})
 
-<<<<<<< HEAD
 	if !m.IterateBlocks(blocks[0].Hash, iterFn) {
-=======
-	if !m.finder.Iterate(folders, blocks[0].Hash, iterFn) {
->>>>>>> 8d421a62
 		t.Error("Expected block not found")
 	}
 
@@ -301,19 +293,11 @@
 	// Update index (removing old blocks)
 	m.updateLocals("default", []protocol.FileInfo{file})
 
-<<<<<<< HEAD
 	if m.IterateBlocks(blocks[0].Hash, iterFn) {
 		t.Error("Unexpected block found")
 	}
 
 	if !m.IterateBlocks(blocks[1].Hash, iterFn) {
-=======
-	if m.finder.Iterate(folders, blocks[0].Hash, iterFn) {
-		t.Error("Unexpected block found")
-	}
-
-	if !m.finder.Iterate(folders, blocks[1].Hash, iterFn) {
->>>>>>> 8d421a62
 		t.Error("Expected block not found")
 	}
 
@@ -322,19 +306,11 @@
 	// Update index (removing old blocks)
 	m.updateLocals("default", []protocol.FileInfo{file})
 
-<<<<<<< HEAD
 	if !m.IterateBlocks(blocks[0].Hash, iterFn) {
 		t.Error("Unexpected block found")
 	}
 
 	if m.IterateBlocks(blocks[1].Hash, iterFn) {
-=======
-	if !m.finder.Iterate(folders, blocks[0].Hash, iterFn) {
-		t.Error("Unexpected block found")
-	}
-
-	if m.finder.Iterate(folders, blocks[1].Hash, iterFn) {
->>>>>>> 8d421a62
 		t.Error("Expected block not found")
 	}
 }
@@ -367,11 +343,7 @@
 	}
 
 	// Check that that particular block is there
-<<<<<<< HEAD
 	if !m.IterateBlocks(blocks[0].Hash, iterFn) {
-=======
-	if !m.finder.Iterate(folders, blocks[0].Hash, iterFn) {
->>>>>>> 8d421a62
 		t.Error("Expected block not found")
 	}
 
@@ -398,19 +370,11 @@
 	<-pullChan
 
 	// Verify that it did fix the incorrect hash.
-<<<<<<< HEAD
 	if m.IterateBlocks(blocks[0].Hash, iterFn) {
 		t.Error("Found unexpected block")
 	}
 
 	if !m.IterateBlocks(scanner.SHA256OfNothing, iterFn) {
-=======
-	if m.finder.Iterate(folders, blocks[0].Hash, iterFn) {
-		t.Error("Found unexpected block")
-	}
-
-	if !m.finder.Iterate(folders, scanner.SHA256OfNothing, iterFn) {
->>>>>>> 8d421a62
 		t.Error("Expected block not found")
 	}
 
